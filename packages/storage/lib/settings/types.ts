// Agent name, used to identify the agent in the settings
export enum AgentNameEnum {
  Planner = 'planner',
  Navigator = 'navigator',
  Validator = 'validator',
}

// Provider type, types before CustomOpenAI are built-in providers, CustomOpenAI is a custom provider
// For built-in providers, we will create ChatModel instances with its respective LangChain ChatModel classes
// For custom providers, we will create ChatModel instances with the ChatOpenAI class
export enum ProviderTypeEnum {
  OpenAI = 'openai',
  Anthropic = 'anthropic',
  Gemini = 'gemini',
<<<<<<< HEAD
  Ollama = 'ollama',
  CustomOpenAI = 'custom_openai',
=======
  Groq = 'groq',
  Grok = 'grok',
>>>>>>> a6036867
}

// Default supported models for each built-in provider
export const llmProviderModelNames = {
  [ProviderTypeEnum.OpenAI]: ['gpt-4o', 'gpt-4o-mini', 'o1', 'o1-mini', 'o3-mini'],
  [ProviderTypeEnum.Anthropic]: ['claude-3-7-sonnet-latest', 'claude-3-5-sonnet-latest', 'claude-3-5-haiku-latest'],
  [ProviderTypeEnum.Gemini]: [
    'gemini-2.0-flash',
    'gemini-2.0-flash-lite',
    'gemini-2.0-pro-exp-02-05',
    // 'gemini-2.0-flash-thinking-exp-01-21', // TODO: not support function calling for now
  ],
<<<<<<< HEAD
  [ProviderTypeEnum.Ollama]: [],
  // Custom OpenAI providers don't have predefined models as they are user-defined
=======
  [LLMProviderEnum.Groq]: [
    'llama-3.1-8b-instant',
    'mixtral-8x7b-32768',
    'llama2-70b-4096',
    'llama-2-70b-4096',
    'gemma-7b-it',
  ],
  [LLMProviderEnum.Grok]: ['grok-2', 'grok-2-vision'],
>>>>>>> a6036867
};

// Default parameters for each agent per provider, for providers not specified, use OpenAI parameters
export const llmProviderParameters = {
  [ProviderTypeEnum.OpenAI]: {
    [AgentNameEnum.Planner]: {
      temperature: 0.01,
      topP: 0.001,
    },
    [AgentNameEnum.Navigator]: {
      temperature: 0,
      topP: 0.001,
    },
    [AgentNameEnum.Validator]: {
      temperature: 0,
      topP: 0.001,
    },
  },
  [ProviderTypeEnum.Anthropic]: {
    [AgentNameEnum.Planner]: {
      temperature: 0.1,
      topP: 0.1,
    },
    [AgentNameEnum.Navigator]: {
      temperature: 0.1,
      topP: 0.1,
    },
    [AgentNameEnum.Validator]: {
      temperature: 0.05,
      topP: 0.1,
    },
  },
  [ProviderTypeEnum.Gemini]: {
    [AgentNameEnum.Planner]: {
      temperature: 0.01,
      topP: 0.1,
    },
    [AgentNameEnum.Navigator]: {
      temperature: 0.01,
      topP: 0.1,
    },
    [AgentNameEnum.Validator]: {
      temperature: 0.1,
      topP: 0.1,
    },
  },
  [ProviderTypeEnum.Ollama]: {
    [AgentNameEnum.Planner]: {
      temperature: 0,
      topP: 0.001,
    },
    [AgentNameEnum.Navigator]: {
      temperature: 0.01,
      topP: 0.001,
    },
    [AgentNameEnum.Validator]: {
      temperature: 0,
      topP: 0.001,
    },
  },
};<|MERGE_RESOLUTION|>--- conflicted
+++ resolved
@@ -12,18 +12,14 @@
   OpenAI = 'openai',
   Anthropic = 'anthropic',
   Gemini = 'gemini',
-<<<<<<< HEAD
+  Grok = 'grok',
   Ollama = 'ollama',
   CustomOpenAI = 'custom_openai',
-=======
-  Groq = 'groq',
-  Grok = 'grok',
->>>>>>> a6036867
 }
 
 // Default supported models for each built-in provider
 export const llmProviderModelNames = {
-  [ProviderTypeEnum.OpenAI]: ['gpt-4o', 'gpt-4o-mini', 'o1', 'o1-mini', 'o3-mini'],
+  [ProviderTypeEnum.OpenAI]: ['gpt-4o', 'gpt-4o-mini', 'o1', 'o3-mini'],
   [ProviderTypeEnum.Anthropic]: ['claude-3-7-sonnet-latest', 'claude-3-5-sonnet-latest', 'claude-3-5-haiku-latest'],
   [ProviderTypeEnum.Gemini]: [
     'gemini-2.0-flash',
@@ -31,19 +27,9 @@
     'gemini-2.0-pro-exp-02-05',
     // 'gemini-2.0-flash-thinking-exp-01-21', // TODO: not support function calling for now
   ],
-<<<<<<< HEAD
+  [ProviderTypeEnum.Grok]: ['grok-2', 'grok-2-vision'],
   [ProviderTypeEnum.Ollama]: [],
   // Custom OpenAI providers don't have predefined models as they are user-defined
-=======
-  [LLMProviderEnum.Groq]: [
-    'llama-3.1-8b-instant',
-    'mixtral-8x7b-32768',
-    'llama2-70b-4096',
-    'llama-2-70b-4096',
-    'gemma-7b-it',
-  ],
-  [LLMProviderEnum.Grok]: ['grok-2', 'grok-2-vision'],
->>>>>>> a6036867
 };
 
 // Default parameters for each agent per provider, for providers not specified, use OpenAI parameters
@@ -90,6 +76,20 @@
       topP: 0.1,
     },
   },
+  [ProviderTypeEnum.Grok]: {
+    [AgentNameEnum.Planner]: {
+      temperature: 0.7,
+      topP: 0.9,
+    },
+    [AgentNameEnum.Navigator]: {
+      temperature: 0.7,
+      topP: 0.9,
+    },
+    [AgentNameEnum.Validator]: {
+      temperature: 0.7,
+      topP: 0.9,
+    },
+  },
   [ProviderTypeEnum.Ollama]: {
     [AgentNameEnum.Planner]: {
       temperature: 0,
